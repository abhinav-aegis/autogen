"""
This module defines various message types used for agent-to-agent communication.
Each message type inherits either from the BaseChatMessage class or BaseAgentEvent
class and includes specific fields relevant to the type of message being sent.
"""

from abc import ABC, abstractmethod
from typing import Any, Dict, Generic, List, Literal, Mapping, Optional, Type, TypeVar

<<<<<<< HEAD
from autogen_core import Component, ComponentBase, FunctionCall, Image
from autogen_core.memory import MemoryContent
from autogen_core.models import FunctionExecutionResult, LLMMessage, RequestUsage, UserMessage
from autogen_core.utils import schema_to_pydantic_model
=======
from autogen_core import FunctionCall, Image
from autogen_core.code_executor import CodeBlock, CodeResult
from autogen_core.memory import MemoryContent
from autogen_core.models import (
    FunctionExecutionResult,
    LLMMessage,
    RequestUsage,
    UserMessage,
)
>>>>>>> 71b7429a
from pydantic import BaseModel, Field, computed_field
from typing_extensions import Annotated, Self


class BaseMessage(BaseModel, ABC):
    """Abstract base class for all message types in AgentChat.

    .. warning::

        If you want to create a new message type, do not inherit from this class.
        Instead, inherit from :class:`BaseChatMessage` or :class:`BaseAgentEvent`
        to clarify the purpose of the message type.

    """

    @abstractmethod
    def to_text(self) -> str:
        """Convert the message content to a string-only representation
        that can be rendered in the console and inspected by the user or conditions.
        This is not used for creating text-only content for models.
        For :class:`BaseChatMessage` types, use :meth:`to_model_text` instead."""
        ...

    def dump(self) -> Mapping[str, Any]:
        """Convert the message to a JSON-serializable dictionary.

        The default implementation uses the Pydantic model's
        :meth:`model_dump` method to convert the message to a dictionary.
        Override this method if you want to customize the serialization
        process or add additional fields to the output.
        """
        return self.model_dump()

    @classmethod
    def load(cls, data: Mapping[str, Any]) -> Self:
        """Create a message from a dictionary of JSON-serializable data.

        The default implementation uses the Pydantic model's
        :meth:`model_validate` method to create the message from the data.
        Override this method if you want to customize the deserialization
        process or add additional fields to the input data."""
        return cls.model_validate(data)


class BaseChatMessage(BaseMessage, ABC):
    """Abstract base class for chat messages.

    .. note::

        If you want to create a new message type that is used for agent-to-agent
        communication, inherit from this class, or simply use
        :class:`StructuredMessage` if your content type is a subclass of
        Pydantic BaseModel.

    This class is used for messages that are sent between agents in a chat
    conversation. Agents are expected to process the content of the
    message using models and return a response as another :class:`BaseChatMessage`.
    """

    source: str
    """The name of the agent that sent this message."""

    models_usage: RequestUsage | None = None
    """The model client usage incurred when producing this message."""

    metadata: Dict[str, str] = {}
    """Additional metadata about the message."""

    @abstractmethod
    def to_model_text(self) -> str:
        """Convert the content of the message to text-only representation.
        This is used for creating text-only content for models.

        This is not used for rendering the message in console. For that, use
        :meth:`~BaseMessage.to_text`.

        The difference between this and :meth:`to_model_message` is that this
        is used to construct parts of the a message for the model client,
        while :meth:`to_model_message` is used to create a complete message
        for the model client.
        """
        ...

    @abstractmethod
    def to_model_message(self) -> UserMessage:
        """Convert the message content to a :class:`~autogen_core.models.UserMessage`
        for use with model client, e.g., :class:`~autogen_core.models.ChatCompletionClient`.
        """
        ...


class BaseTextChatMessage(BaseChatMessage, ABC):
    """Base class for all text-only :class:`BaseChatMessage` types.
    It has implementations for :meth:`to_text`, :meth:`to_model_text`,
    and :meth:`to_model_message` methods.

    Inherit from this class if your message content type is a string.
    """

    content: str
    """The content of the message."""

    def to_text(self) -> str:
        return self.content

    def to_model_text(self) -> str:
        return self.content

    def to_model_message(self) -> UserMessage:
        return UserMessage(content=self.content, source=self.source)


class BaseAgentEvent(BaseMessage, ABC):
    """Base class for agent events.

    .. note::

        If you want to create a new message type for signaling observable events
        to user and application, inherit from this class.

    Agent events are used to signal actions and thoughts produced by agents
    and teams to user and applications. They are not used for agent-to-agent
    communication and are not expected to be processed by other agents.

    You should override the :meth:`to_text` method if you want to provide
    a custom rendering of the content.
    """

    source: str
    """The name of the agent that sent this message."""

    models_usage: RequestUsage | None = None
    """The model client usage incurred when producing this message."""

    metadata: Dict[str, str] = {}
    """Additional metadata about the message."""


StructuredContentType = TypeVar("StructuredContentType", bound=BaseModel, covariant=True)
"""Type variable for structured content types."""


class StructuredMessage(BaseChatMessage, Generic[StructuredContentType]):
    """A :class:`BaseChatMessage` type with an unspecified content type.

    To create a new structured message type, specify the content type
    as a subclass of `Pydantic BaseModel <https://docs.pydantic.dev/latest/concepts/models/>`_.

    .. code-block:: python

        from pydantic import BaseModel
        from autogen_agentchat.messages import StructuredMessage


        class MyMessageContent(BaseModel):
            text: str
            number: int


        message = StructuredMessage[MyMessageContent](
            content=MyMessageContent(text="Hello", number=42),
            source="agent1",
        )

        print(message.to_text())  # {"text": "Hello", "number": 42}

    .. code-block:: python
        from pydantic import BaseModel
        from autogen_agentchat.messages import StructuredMessage


        class MyMessageContent(BaseModel):
            text: str
            number: int


        message = StructuredMessage[MyMessageContent](
            content=MyMessageContent(text="Hello", number=42),
            source="agent",
            format_string="Hello, {text} {number}!",
        )

        print(message.to_text())  # Hello, agent 42!
    """

    content: StructuredContentType
    """The content of the message. Must be a subclass of
    `Pydantic BaseModel <https://docs.pydantic.dev/latest/concepts/models/>`_."""

    format_string: Optional[str] = None
    """
    An optional format string to render the content into a human-readable format.
    The format string can use the fields of the content model as placeholders.
    For example, if the content model has a field `name`, you can use
    `{name}` in the format string to include the value of that field.
    The format string is used in the :meth:`to_text` method to create a
    human-readable representation of the message."""

    @computed_field
    def type(self) -> str:
        return self.__class__.__name__

    def to_text(self) -> str:
        if self.format_string is not None:
            return self.format_string.format(**self.content.model_dump())
        else:
            return self.content.model_dump_json()

    def to_model_text(self) -> str:
        if self.format_string is not None:
            return self.format_string.format(**self.content.model_dump())
        else:
            return self.content.model_dump_json()

    def to_model_message(self) -> UserMessage:
        return UserMessage(
            content=self.content.model_dump_json(),
            source=self.source,
        )


class StructureMessageConfig(BaseModel):
    """The declarative configuration for the structured input."""

    json_schema: Dict[str, Any]
    format_string: Optional[str] = None
    content_model_name: str


class StructuredMessageFactory(ComponentBase[StructureMessageConfig], Component[StructureMessageConfig]):
    """
    A component that creates structured chat messages from Pydantic models or JSON schemas.

    This component helps you generate strongly-typed chat messages with content defined using a Pydantic model.
    It can be used in declarative workflows where message structure must be validated, formatted, and serialized.

    You can initialize the component directly using a `BaseModel` subclass, or dynamically from a configuration
    object (e.g., loaded from disk or a database).

    ### Example 1: Create from a Pydantic Model

    .. code-block:: python

        from pydantic import BaseModel
        from autogen_agentchat.messages import StructuredMessageFactory


        class TestContent(BaseModel):
            field1: str
            field2: int


        format_string = "This is a string {field1} and this is an int {field2}"
        sm_component = StructuredMessageFactory(input_model=TestContent, format_string=format_string)

        message = sm_component.StructuredMessage(
            source="test_agent", content=TestContent(field1="Hello", field2=42), format_string=format_string
        )

        print(message.to_model_text())  # Output: This is a string Hello and this is an int 42

        config = sm_component.dump_component()

        s_m_dyn = StructuredMessageFactory.load_component(config)
        message = s_m_dyn.StructuredMessage(
            source="test_agent",
            content=s_m_dyn.ContentModel(field1="dyn agent", field2=43),
            format_string=s_m_dyn.format_string,
        )
        print(type(message))  # StructuredMessage[GeneratedModel]
        print(message.to_model_text())  # Output: This is a string dyn agent and this is an int 43

    Attributes:
        component_config_schema (StructureMessageConfig): Defines the configuration structure for this component.
        component_provider_override (str): Path used to reference this component in external tooling.
        component_type (str): Identifier used for categorization (e.g., "structured_message").

    Raises:
        ValueError: If neither `json_schema` nor `input_model` is provided.

    Args:
        json_schema (Optional[str]): JSON schema to dynamically create a Pydantic model.
        input_model (Optional[Type[BaseModel]]): A subclass of `BaseModel` that defines the expected message structure.
        format_string (Optional[str]): Optional string to render content into a human-readable format.
        content_model_name (Optional[str]): Optional name for the generated Pydantic model.
    """

    component_config_schema = StructureMessageConfig
    component_provider_override = "autogen_agentchat.messages.StructuredMessageFactory"
    component_type = "structured_message"

    def __init__(
        self,
        json_schema: Optional[Dict[str, Any]] = None,
        input_model: Optional[Type[BaseModel]] = None,
        format_string: Optional[str] = None,
        content_model_name: Optional[str] = None,
    ) -> None:
        self.format_string = format_string

        if json_schema:
            self.ContentModel = schema_to_pydantic_model(
                json_schema, model_name=content_model_name or "GeneratedContentModel"
            )
        elif input_model:
            self.ContentModel = input_model
        else:
            raise ValueError("Either `json_schema` or `input_model` must be provided.")

        self.StructuredMessage = StructuredMessage[self.ContentModel]  # type: ignore[name-defined]

    def _to_config(self) -> StructureMessageConfig:
        return StructureMessageConfig(
            json_schema=self.ContentModel.model_json_schema(),
            format_string=self.format_string,
            content_model_name=self.ContentModel.__name__,
        )

    @classmethod
    def _from_config(cls, config: StructureMessageConfig) -> "StructuredMessageFactory":
        return cls(
            json_schema=config.json_schema,
            format_string=config.format_string,
            content_model_name=config.content_model_name,
        )


class TextMessage(BaseTextChatMessage):
    """A text message with string-only content."""

    type: Literal["TextMessage"] = "TextMessage"


class MultiModalMessage(BaseChatMessage):
    """A multimodal message."""

    content: List[str | Image]
    """The content of the message."""

    type: Literal["MultiModalMessage"] = "MultiModalMessage"

    def to_model_text(self, image_placeholder: str | None = "[image]") -> str:
        """Convert the content of the message to a string-only representation.
        If an image is present, it will be replaced with the image placeholder
        by default, otherwise it will be a base64 string when set to None.
        """
        text = ""
        for c in self.content:
            if isinstance(c, str):
                text += c
            elif isinstance(c, Image):
                if image_placeholder is not None:
                    text += f" {image_placeholder}"
                else:
                    text += f" {c.to_base64()}"
        return text

    def to_text(self, iterm: bool = False) -> str:
        result: List[str] = []
        for c in self.content:
            if isinstance(c, str):
                result.append(c)
            else:
                if iterm:
                    # iTerm2 image rendering protocol: https://iterm2.com/documentation-images.html
                    image_data = c.to_base64()
                    result.append(f"\033]1337;File=inline=1:{image_data}\a\n")
                else:
                    result.append("<image>")
        return "\n".join(result)

    def to_model_message(self) -> UserMessage:
        return UserMessage(content=self.content, source=self.source)


class StopMessage(BaseTextChatMessage):
    """A message requesting stop of a conversation."""

    type: Literal["StopMessage"] = "StopMessage"


class HandoffMessage(BaseTextChatMessage):
    """A message requesting handoff of a conversation to another agent."""

    target: str
    """The name of the target agent to handoff to."""

    context: List[LLMMessage] = []
    """The model context to be passed to the target agent."""

    type: Literal["HandoffMessage"] = "HandoffMessage"


class ToolCallSummaryMessage(BaseTextChatMessage):
    """A message signaling the summary of tool call results."""

    type: Literal["ToolCallSummaryMessage"] = "ToolCallSummaryMessage"


class ToolCallRequestEvent(BaseAgentEvent):
    """An event signaling a request to use tools."""

    content: List[FunctionCall]
    """The tool calls."""

    type: Literal["ToolCallRequestEvent"] = "ToolCallRequestEvent"

    def to_text(self) -> str:
        return str(self.content)


class CodeGenerationEvent(BaseAgentEvent):
    """An event signaling code generation for execution."""

    content: str
    "The complete content as string."

    type: Literal["CodeGenerationEvent"] = "CodeGenerationEvent"

    code_blocks: List[CodeBlock]

    def to_text(self) -> str:
        return self.content


class CodeExecutionEvent(BaseAgentEvent):
    type: Literal["CodeExecutionEvent"] = "CodeExecutionEvent"
    result: CodeResult

    def to_text(self) -> str:
        return self.result.output


class ToolCallExecutionEvent(BaseAgentEvent):
    """An event signaling the execution of tool calls."""

    content: List[FunctionExecutionResult]
    """The tool call results."""

    type: Literal["ToolCallExecutionEvent"] = "ToolCallExecutionEvent"

    def to_text(self) -> str:
        return str(self.content)


class UserInputRequestedEvent(BaseAgentEvent):
    """An event signaling a that the user proxy has requested user input. Published prior to invoking the input callback."""

    request_id: str
    """Identifier for the user input request."""

    content: Literal[""] = ""
    """Empty content for compat with consumers expecting a content field."""

    type: Literal["UserInputRequestedEvent"] = "UserInputRequestedEvent"

    def to_text(self) -> str:
        return str(self.content)


class MemoryQueryEvent(BaseAgentEvent):
    """An event signaling the results of memory queries."""

    content: List[MemoryContent]
    """The memory query results."""

    type: Literal["MemoryQueryEvent"] = "MemoryQueryEvent"

    def to_text(self) -> str:
        return str(self.content)


class ModelClientStreamingChunkEvent(BaseAgentEvent):
    """An event signaling a text output chunk from a model client in streaming mode."""

    content: str
    """A string chunk from the model client."""

    type: Literal["ModelClientStreamingChunkEvent"] = "ModelClientStreamingChunkEvent"

    def to_text(self) -> str:
        return self.content


class ThoughtEvent(BaseAgentEvent):
    """An event signaling the thought process of a model.
    It is used to communicate the reasoning tokens generated by a reasoning model,
    or the extra text content generated by a function call."""

    content: str
    """The thought process of the model."""

    type: Literal["ThoughtEvent"] = "ThoughtEvent"

    def to_text(self) -> str:
        return self.content


class MessageFactory:
    """:meta private:

    A factory for creating messages from JSON-serializable dictionaries.

    This is useful for deserializing messages from JSON data.
    """

    def __init__(self) -> None:
        self._message_types: Dict[str, type[BaseAgentEvent | BaseChatMessage]] = {}
        # Register all message types.
        self._message_types[TextMessage.__name__] = TextMessage
        self._message_types[MultiModalMessage.__name__] = MultiModalMessage
        self._message_types[StopMessage.__name__] = StopMessage
        self._message_types[ToolCallSummaryMessage.__name__] = ToolCallSummaryMessage
        self._message_types[HandoffMessage.__name__] = HandoffMessage
        self._message_types[ToolCallRequestEvent.__name__] = ToolCallRequestEvent
        self._message_types[ToolCallExecutionEvent.__name__] = ToolCallExecutionEvent
        self._message_types[MemoryQueryEvent.__name__] = MemoryQueryEvent
        self._message_types[UserInputRequestedEvent.__name__] = UserInputRequestedEvent
        self._message_types[ModelClientStreamingChunkEvent.__name__] = ModelClientStreamingChunkEvent
        self._message_types[ThoughtEvent.__name__] = ThoughtEvent
        self._message_types[CodeGenerationEvent.__name__] = CodeGenerationEvent
        self._message_types[CodeExecutionEvent.__name__] = CodeExecutionEvent

    def is_registered(self, message_type: type[BaseAgentEvent | BaseChatMessage]) -> bool:
        """Check if a message type is registered with the factory."""
        # Get the class name of the message type.
        class_name = message_type.__name__
        # Check if the class name is already registered.
        return class_name in self._message_types

    def register(self, message_type: type[BaseAgentEvent | BaseChatMessage]) -> None:
        """Register a new message type with the factory."""
        if self.is_registered(message_type):
            raise ValueError(f"Message type {message_type} is already registered.")
        if not issubclass(message_type, BaseChatMessage) and not issubclass(message_type, BaseAgentEvent):
            raise ValueError(f"Message type {message_type} must be a subclass of BaseChatMessage or BaseAgentEvent.")
        # Get the class name of the
        class_name = message_type.__name__
        # Check if the class name is already registered.
        # Register the message type.
        self._message_types[class_name] = message_type

    def create(self, data: Mapping[str, Any]) -> BaseAgentEvent | BaseChatMessage:
        """Create a message from a dictionary of JSON-serializable data."""
        # Get the type of the message from the dictionary.
        message_type = data.get("type")
        if message_type is None:
            raise ValueError("Field 'type' is required in the message data to recover the message type.")
        if message_type not in self._message_types:
            raise ValueError(f"Unknown message type: {message_type}")
        if not isinstance(message_type, str):
            raise ValueError(f"Message type must be a string, got {type(message_type)}")

        # Get the class for the message type.
        message_class = self._message_types[message_type]

        # Create an instance of the message class.
        assert issubclass(message_class, BaseChatMessage) or issubclass(message_class, BaseAgentEvent)
        return message_class.load(data)


ChatMessage = Annotated[
    TextMessage | MultiModalMessage | StopMessage | ToolCallSummaryMessage | HandoffMessage,
    Field(discriminator="type"),
]
"""The union type of all built-in concrete subclasses of :class:`BaseChatMessage`.
It does not include :class:`StructuredMessage` types."""

AgentEvent = Annotated[
    ToolCallRequestEvent
    | ToolCallExecutionEvent
    | MemoryQueryEvent
    | UserInputRequestedEvent
    | ModelClientStreamingChunkEvent
    | ThoughtEvent
    | CodeGenerationEvent
    | CodeExecutionEvent,
    Field(discriminator="type"),
]
"""The union type of all built-in concrete subclasses of :class:`BaseAgentEvent`."""

__all__ = [
    "AgentEvent",
    "BaseMessage",
    "ChatMessage",
    "BaseChatMessage",
    "BaseAgentEvent",
    "BaseTextChatMessage",
    "StructuredContentType",
    "StructuredMessage",
    "HandoffMessage",
    "MultiModalMessage",
    "StopMessage",
    "TextMessage",
    "ToolCallExecutionEvent",
    "ToolCallRequestEvent",
    "ToolCallSummaryMessage",
    "MemoryQueryEvent",
    "UserInputRequestedEvent",
    "ModelClientStreamingChunkEvent",
    "ThoughtEvent",
    "MessageFactory",
    "CodeGenerationEvent",
    "CodeExecutionEvent",
]<|MERGE_RESOLUTION|>--- conflicted
+++ resolved
@@ -7,22 +7,16 @@
 from abc import ABC, abstractmethod
 from typing import Any, Dict, Generic, List, Literal, Mapping, Optional, Type, TypeVar
 
-<<<<<<< HEAD
 from autogen_core import Component, ComponentBase, FunctionCall, Image
 from autogen_core.memory import MemoryContent
-from autogen_core.models import FunctionExecutionResult, LLMMessage, RequestUsage, UserMessage
 from autogen_core.utils import schema_to_pydantic_model
-=======
-from autogen_core import FunctionCall, Image
 from autogen_core.code_executor import CodeBlock, CodeResult
-from autogen_core.memory import MemoryContent
 from autogen_core.models import (
     FunctionExecutionResult,
     LLMMessage,
     RequestUsage,
     UserMessage,
 )
->>>>>>> 71b7429a
 from pydantic import BaseModel, Field, computed_field
 from typing_extensions import Annotated, Self
 
