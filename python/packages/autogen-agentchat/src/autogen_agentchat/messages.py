--- conflicted
+++ resolved
@@ -10,16 +10,10 @@
 from autogen_core import FunctionCall, Image
 from autogen_core.memory import MemoryContent
 from autogen_core.models import FunctionExecutionResult, LLMMessage, RequestUsage, UserMessage
-<<<<<<< HEAD
-from pydantic import BaseModel, ConfigDict, computed_field
-from typing_extensions import Self
+from pydantic import BaseModel, Field, computed_field
+from typing_extensions import Annotated, Self
 from autogen_core import Component, ComponentBase
 from autogen_agentchat.utils import JSONSchemaToPydantic
-=======
-from pydantic import BaseModel, Field, computed_field
-from typing_extensions import Annotated, Self
-
->>>>>>> b62b12e3
 
 class BaseMessage(BaseModel, ABC):
     """Abstract base class for all message types in AgentChat.
@@ -212,7 +206,6 @@
         )
 
 
-<<<<<<< HEAD
 class StructureMessageConfig(BaseModel):
     """The declarative configuration for the structured input."""
     json_schema: dict
@@ -252,10 +245,7 @@
         )
 
 
-class TextMessage(TextChatMessage):
-=======
 class TextMessage(BaseTextChatMessage):
->>>>>>> b62b12e3
     """A text message with string-only content."""
 
     type: Literal["TextMessage"] = "TextMessage"
